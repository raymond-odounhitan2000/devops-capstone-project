"""
Account API Service Test Suite

Run tests with:
  nosetests -v --with-spec --spec-color
  coverage report -m
"""
import os
import json
import logging
from unittest import TestCase
from tests.factories import AccountFactory
from service.common import status
from service.models import db, Account, init_db
from service.routes import app
import json
from service import talisman

# Constants
BASE_URL = "/accounts"
HTTPS_ENVIRON = {"wsgi.url_scheme": "https"}

# Set default DB URI for testing
DATABASE_URI = os.getenv(
    "DATABASE_URI", "postgresql://postgres:postgres@localhost:5432/postgres"
)

BASE_URL = "/accounts"
HTTPS_ENVIRON = {"wsgi.url_scheme": "https"}


######################################################################
#  T E S T   S U I T E
######################################################################
class TestAccountService(TestCase):
    """Test Suite for the Account Service"""

    @classmethod
    def setUpClass(cls):
        """Run once before all tests"""
        app.config["TESTING"] = True
        app.config["DEBUG"] = False
        app.config["SQLALCHEMY_DATABASE_URI"] = DATABASE_URI
        app.logger.setLevel(logging.CRITICAL)
        talisman.force_https = False  # Disable HTTPS enforcement in test mode
        init_db(app)
        talisman.force_https = False

    def setUp(self):
        """Run before each test"""
        db.session.query(Account).delete()
        db.session.commit()
        self.client = app.test_client()

    def tearDown(self):
        """Run after each test"""
        db.session.remove()

    def test_security_headers(self):
        """It should return security headers"""
        response = self.client.get("/", environ_overrides=HTTPS_ENVIRON)
        self.assertEqual(response.status_code, status.HTTP_200_OK)
        headers = {
            "X-Frame-Options": "SAMEORIGIN",
            "X-Content-Type-Options": "nosniff",
            "Content-Security-Policy": "default-src 'self'; object-src 'none'",
            "Referrer-Policy": "strict-origin-when-cross-origin",
        }
        for key, value in headers.items():
            self.assertEqual(response.headers.get(key), value)

    ######################################################################
    #  H E L P E R   M E T H O D S
    ######################################################################
    def _create_accounts(self, count):
        """Factory method to create multiple test accounts"""
        accounts = []
        for _ in range(count):
            account = AccountFactory()
            response = self.client.post(BASE_URL, json=account.serialize())
            self.assertEqual(response.status_code, status.HTTP_201_CREATED)
            account.id = response.get_json()["id"]
            accounts.append(account)
        return accounts

    ######################################################################
    #  T E S T   C A S E S
    ######################################################################

    def test_index(self):
        """GET / - It should return 200 OK"""
        resp = self.client.get("/")
        self.assertEqual(resp.status_code, status.HTTP_200_OK)

    def test_health(self):
        """GET /health - It should return 'OK'"""
        resp = self.client.get("/health")
        self.assertEqual(resp.status_code, status.HTTP_200_OK)
        self.assertEqual(resp.get_json()["status"], "OK")

    def test_create_account(self):
        """POST /accounts - It should create a new account"""
        account = AccountFactory()
        resp = self.client.post(BASE_URL, json=account.serialize())
        self.assertEqual(resp.status_code, status.HTTP_201_CREATED)

        data = resp.get_json()
        self.assertEqual(data["name"], account.name)
        self.assertEqual(data["email"], account.email)
        self.assertEqual(data["address"], account.address)
        self.assertEqual(data["phone_number"], account.phone_number)
        self.assertEqual(data["date_joined"], str(account.date_joined))
        self.assertIsNotNone(resp.headers.get("Location"))

    def test_bad_request(self):
        """POST /accounts - Should return 400 with invalid data"""
        resp = self.client.post(BASE_URL, json={"name": "not enough data"})
        self.assertEqual(resp.status_code, status.HTTP_400_BAD_REQUEST)

    def test_unsupported_media_type(self):
        """POST /accounts - Should return 415 with wrong media type"""
        account = AccountFactory()
        resp = self.client.post(
            BASE_URL, json=account.serialize(), content_type="text/html"
        )
        self.assertEqual(resp.status_code, status.HTTP_415_UNSUPPORTED_MEDIA_TYPE)

    def test_get_account(self):
        """GET /accounts/{id} - It should return a single account"""
        account = self._create_accounts(1)[0]
        resp = self.client.get(f"{BASE_URL}/{account.id}")
        self.assertEqual(resp.status_code, status.HTTP_200_OK)
        self.assertEqual(resp.get_json()["name"], account.name)

    def test_account_not_found(self):
        """GET /accounts/0 - Should return 404 if not found"""
        resp = self.client.get(f"{BASE_URL}/0")
        self.assertEqual(resp.status_code, status.HTTP_404_NOT_FOUND)

    def test_get_account_list(self):
        """GET /accounts - It should return a list of accounts"""
        self._create_accounts(5)
        resp = self.client.get(BASE_URL)
        self.assertEqual(resp.status_code, status.HTTP_200_OK)
        self.assertEqual(len(resp.get_json()), 5)

    def test_update_account(self):
        """PUT /accounts/{id} - It should update an existing account"""
        account = self._create_accounts(1)[0]
        updated_data = account.serialize()
        updated_data["name"] = "Updated Name"

        resp = self.client.put(f"{BASE_URL}/{account.id}", json=updated_data)
        self.assertEqual(resp.status_code, status.HTTP_200_OK)
        self.assertEqual(resp.get_json()["name"], "Updated Name")

    def test_delete_account(self):
        """DELETE /accounts/{id} - It should delete the account"""
        account = self._create_accounts(1)[0]

        resp = self.client.delete(f"{BASE_URL}/{account.id}")
        self.assertEqual(resp.status_code, status.HTTP_204_NO_CONTENT)

        # Ensure it's deleted
        resp = self.client.get(f"{BASE_URL}/{account.id}")
        self.assertEqual(resp.status_code, status.HTTP_404_NOT_FOUND)

    def test_method_not_allowed(self):
        """DELETE /accounts - Should return 405 METHOD NOT ALLOWED"""
        resp = self.client.delete(BASE_URL)
        self.assertEqual(resp.status_code, status.HTTP_405_METHOD_NOT_ALLOWED)

    def test_security_headers(self):
        """It should return security headers"""
        resp = self.client.get("/", environ_overrides=HTTPS_ENVIRON)
        self.assertEqual(resp.status_code, status.HTTP_200_OK)

        expected_headers = {
            "X-Frame-Options": "SAMEORIGIN",
            "X-Content-Type-Options": "nosniff",
            "Content-Security-Policy": "default-src 'self'; object-src 'none'",
            "Referrer-Policy": "strict-origin-when-cross-origin",
        }
        for header, expected in expected_headers.items():
            self.assertEqual(resp.headers.get(header), expected)
<<<<<<< HEAD
            
=======

>>>>>>> 181b13c7
    def test_cors_security(self):
        """It should return a CORS header"""
        response = self.client.get("/", environ_overrides=HTTPS_ENVIRON)
        self.assertEqual(response.status_code, status.HTTP_200_OK)
        # Check for the CORS header
        self.assertEqual(response.headers.get("Access-Control-Allow-Origin"), "*")<|MERGE_RESOLUTION|>--- conflicted
+++ resolved
@@ -183,11 +183,7 @@
         }
         for header, expected in expected_headers.items():
             self.assertEqual(resp.headers.get(header), expected)
-<<<<<<< HEAD
-            
-=======
 
->>>>>>> 181b13c7
     def test_cors_security(self):
         """It should return a CORS header"""
         response = self.client.get("/", environ_overrides=HTTPS_ENVIRON)
