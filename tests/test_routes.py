"""
Account API Service Test Suite

Run tests with:
  nosetests -v --with-spec --spec-color
  coverage report -m
"""
import os
import logging
from unittest import TestCase
from tests.factories import AccountFactory
from service.common import status
from service.models import db, Account, init_db
from service.routes import app
from service import talisman

# Constants
BASE_URL = "/accounts"
HTTPS_ENVIRON = {"wsgi.url_scheme": "https"}

# Set default DB URI for testing
DATABASE_URI = os.getenv(
    "DATABASE_URI", 
    "postgresql://postgres:postgres@localhost:5432/postgres"
)

BASE_URL = "/accounts"
HTTPS_ENVIRON = {"wsgi.url_scheme": "https"}


######################################################################
#  T E S T   S U I T E
######################################################################
class TestAccountService(TestCase):
    """Test Suite for the Account Service"""

    @classmethod
    def setUpClass(cls):
        """Run once before all tests"""
        app.config["TESTING"] = True
        app.config["DEBUG"] = False
        app.config["SQLALCHEMY_DATABASE_URI"] = DATABASE_URI
        app.logger.setLevel(logging.CRITICAL)
        talisman.force_https = False  # Disable HTTPS enforcement in test mode
        init_db(app)
        talisman.force_https = False

    def setUp(self):
        """Run before each test"""
        db.session.query(Account).delete()
        db.session.commit()
        self.client = app.test_client()

    def tearDown(self):
        """Run after each test"""
        db.session.remove()

    def test_security_headers(self):
        """It should return security headers"""
        response = self.client.get("/", environ_overrides=HTTPS_ENVIRON)
        self.assertEqual(response.status_code, status.HTTP_200_OK)
        headers = {
            "X-Frame-Options": "SAMEORIGIN",
            "X-Content-Type-Options": "nosniff",
            "Content-Security-Policy": "default-src 'self'; object-src 'none'",
            "Referrer-Policy": "strict-origin-when-cross-origin",
        }
        for key, value in headers.items():
            self.assertEqual(response.headers.get(key), value)

    ######################################################################
    #  H E L P E R   M E T H O D S
    ######################################################################
    def _create_accounts(self, count):
        """Factory method to create multiple test accounts"""
        accounts = []
        for _ in range(count):
            account = AccountFactory()
            response = self.client.post(BASE_URL, json=account.serialize())
            self.assertEqual(response.status_code, status.HTTP_201_CREATED)
            account.id = response.get_json()["id"]
            accounts.append(account)
        return accounts

    ######################################################################
    #  T E S T   C A S E S
    ######################################################################

    def test_index(self):
        """GET / - It should return 200 OK"""
        resp = self.client.get("/")
        self.assertEqual(resp.status_code, status.HTTP_200_OK)

    def test_health(self):
        """GET /health - It should return 'OK'"""
        resp = self.client.get("/health")
        self.assertEqual(resp.status_code, status.HTTP_200_OK)
        self.assertEqual(resp.get_json()["status"], "OK")

    def test_create_account(self):
        """POST /accounts - It should create a new account"""
        account = AccountFactory()
        resp = self.client.post(BASE_URL, json=account.serialize())
        self.assertEqual(resp.status_code, status.HTTP_201_CREATED)

        data = resp.get_json()
        self.assertEqual(data["name"], account.name)
        self.assertEqual(data["email"], account.email)
        self.assertEqual(data["address"], account.address)
        self.assertEqual(data["phone_number"], account.phone_number)
        self.assertEqual(data["date_joined"], str(account.date_joined))
        self.assertIsNotNone(resp.headers.get("Location"))

    def test_bad_request(self):
        """POST /accounts - Should return 400 with invalid data"""
        resp = self.client.post(BASE_URL, json={"name": "not enough data"})
        self.assertEqual(resp.status_code, status.HTTP_400_BAD_REQUEST)

    def test_unsupported_media_type(self):
        """POST /accounts - Should return 415 with wrong media type"""
        account = AccountFactory()
        resp = self.client.post(
            BASE_URL, json=account.serialize(), content_type="text/html"
        )
        self.assertEqual(resp.status_code, status.HTTP_415_UNSUPPORTED_MEDIA_TYPE)

    def test_get_account(self):
        """GET /accounts/{id} - It should return a single account"""
        account = self._create_accounts(1)[0]
        resp = self.client.get(f"{BASE_URL}/{account.id}")
        self.assertEqual(resp.status_code, status.HTTP_200_OK)
        self.assertEqual(resp.get_json()["name"], account.name)

    def test_account_not_found(self):
        """GET /accounts/0 - Should return 404 if not found"""
        resp = self.client.get(f"{BASE_URL}/0")
        self.assertEqual(resp.status_code, status.HTTP_404_NOT_FOUND)

    def test_get_account_list(self):
        """GET /accounts - It should return a list of accounts"""
        self._create_accounts(5)
        resp = self.client.get(BASE_URL)
        self.assertEqual(resp.status_code, status.HTTP_200_OK)
        self.assertEqual(len(resp.get_json()), 5)

    def test_update_account(self):
        """PUT /accounts/{id} - It should update an existing account"""
        account = self._create_accounts(1)[0]
        updated_data = account.serialize()
        updated_data["name"] = "Updated Name"

        resp = self.client.put(f"{BASE_URL}/{account.id}", json=updated_data)
        self.assertEqual(resp.status_code, status.HTTP_200_OK)
        self.assertEqual(resp.get_json()["name"], "Updated Name")

    def test_delete_account(self):
        """DELETE /accounts/{id} - It should delete the account"""
        account = self._create_accounts(1)[0]
        resp = self.client.delete(f"{BASE_URL}/{account.id}")
        self.assertEqual(resp.status_code, status.HTTP_204_NO_CONTENT)
        resp = self.client.get(f"{BASE_URL}/{account.id}")
        self.assertEqual(resp.status_code, status.HTTP_404_NOT_FOUND)

    def test_method_not_allowed(self):
        """DELETE /accounts - Should return 405 METHOD NOT ALLOWED"""
        resp = self.client.delete(BASE_URL)
        self.assertEqual(resp.status_code, status.HTTP_405_METHOD_NOT_ALLOWED)

<<<<<<< HEAD
    def test_security_headers(self):
        """It should return security headers"""
        resp = self.client.get("/", environ_overrides=HTTPS_ENVIRON)
        self.assertEqual(resp.status_code, status.HTTP_200_OK)

        expected_headers = {
            "X-Frame-Options": "SAMEORIGIN",
            "X-Content-Type-Options": "nosniff",
            "Content-Security-Policy": "default-src 'self'; object-src 'none'",
            "Referrer-Policy": "strict-origin-when-cross-origin",
        }
        for header, expected in expected_headers.items():
            self.assertEqual(resp.headers.get(header), expected)

=======
>>>>>>> c940bb49
    def test_cors_security(self):
        """It should return a CORS header"""
        response = self.client.get("/", environ_overrides=HTTPS_ENVIRON)
        self.assertEqual(response.status_code, status.HTTP_200_OK)
        # Check for the CORS header
        self.assertEqual(response.headers.get("Access-Control-Allow-Origin"), "*")<|MERGE_RESOLUTION|>--- conflicted
+++ resolved
@@ -166,7 +166,6 @@
         resp = self.client.delete(BASE_URL)
         self.assertEqual(resp.status_code, status.HTTP_405_METHOD_NOT_ALLOWED)
 
-<<<<<<< HEAD
     def test_security_headers(self):
         """It should return security headers"""
         resp = self.client.get("/", environ_overrides=HTTPS_ENVIRON)
@@ -180,9 +179,7 @@
         }
         for header, expected in expected_headers.items():
             self.assertEqual(resp.headers.get(header), expected)
-
-=======
->>>>>>> c940bb49
+            
     def test_cors_security(self):
         """It should return a CORS header"""
         response = self.client.get("/", environ_overrides=HTTPS_ENVIRON)
